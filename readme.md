--- conflicted
+++ resolved
@@ -73,15 +73,9 @@
 Default: `Infinity`<br>
 Minimum: `1`
 
-<<<<<<< HEAD
-Interval Limit. The max number of runs in the given interval of time.
-
-##### intervalLength
-=======
 Interval Cap. The max number of runs in the given interval of time.
 
 ##### interval
->>>>>>> 34be516a
 
 Type: `number`<br>
 Default: `0`<br>
@@ -89,16 +83,10 @@
 
 The length of time in milliseconds before the interval count resets. Must be finite.
 
-<<<<<<< HEAD
-##### mustFinishDuringInterval
-
-Type: `boolean`<br>
-=======
 ##### carryoverConcurrencyCount
 
 Type: `boolean`<br>
 Default: `false` <br>
->>>>>>> 34be516a
 
 Whether the task must finish in the given interval or will be carried over into the next interval count. 
 
@@ -154,10 +142,6 @@
 #### .clear()
 
 Clear the queue.
-
-#### .close()
-
-Manually clears the interval before it automatically closes. Only relevant if `intervalLength > 0` and only to be called when the `queue` is empty.
 
 #### .size
 
