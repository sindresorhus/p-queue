--- conflicted
+++ resolved
@@ -259,8 +259,4 @@
 	}, 500);
 
 	await queue.onIdle();
-<<<<<<< HEAD
-});
-=======
-});
->>>>>>> 454bb46a
+});