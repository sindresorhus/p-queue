import EventEmitter from 'eventemitter3';
import test from 'ava';
import delay from 'delay';
import inRange from 'in-range';
import timeSpan from 'time-span';
import randomInt from 'random-int';
import PQueue from '.';

const fixture = Symbol('fixture');

test('.add()', async t => {
	const queue = new PQueue();
	const p = queue.add(async () => fixture);
	t.is(queue.size, 0);
	t.is(queue.pending, 1);
	t.is(await p, fixture);
});

test('.add() - limited concurrency', async t => {
	const queue = new PQueue({concurrency: 2});
	const p = queue.add(async () => fixture);
	const p2 = queue.add(async () => delay(100).then(() => fixture));
	const p3 = queue.add(async () => fixture);
	t.is(queue.size, 1);
	t.is(queue.pending, 2);
	t.is(await p, fixture);
	t.is(await p2, fixture);
	t.is(await p3, fixture);
});

test('.add() - concurrency: 1', async t => {
	const input = [
		[10, 300],
		[20, 200],
		[30, 100]
	];

	const end = timeSpan();
	const queue = new PQueue({concurrency: 1});
	const mapper = ([val, ms]) => queue.add(() => delay(ms).then(() => val));

	t.deepEqual(await Promise.all(input.map(mapper)), [10, 20, 30]);
	t.true(inRange(end(), 590, 650));
});

test('.add() - concurrency: 5', async t => {
	const concurrency = 5;
	const queue = new PQueue({concurrency});
	let running = 0;

	const input = new Array(100).fill(0).map(() => queue.add(async () => {
		running++;
		t.true(running <= concurrency);
		t.true(queue.pending <= concurrency);
		await delay(randomInt(30, 200));
		running--;
	}));

	await Promise.all(input);
});

test('.add() - priority', async t => {
	const result = [];
	const queue = new PQueue({concurrency: 1});
	queue.add(async () => result.push(1), {priority: 1});
	queue.add(async () => result.push(0), {priority: 0});
	queue.add(async () => result.push(1), {priority: 1});
	queue.add(async () => result.push(2), {priority: 1});
	queue.add(async () => result.push(3), {priority: 2});
	queue.add(async () => result.push(0), {priority: -1});
	await queue.onEmpty();
	t.deepEqual(result, [1, 3, 1, 2, 0, 0]);
});

test('.onEmpty()', async t => {
	const queue = new PQueue({concurrency: 1});

	queue.add(async () => 0);
	queue.add(async () => 0);
	t.is(queue.size, 1);
	t.is(queue.pending, 1);
	await queue.onEmpty();
	t.is(queue.size, 0);

	queue.add(async () => 0);
	queue.add(async () => 0);
	t.is(queue.size, 1);
	t.is(queue.pending, 1);
	await queue.onEmpty();
	t.is(queue.size, 0);

	// Test an empty queue
	await queue.onEmpty();
	t.is(queue.size, 0);
});

test('.onIdle()', async t => {
	const queue = new PQueue({concurrency: 2});

	queue.add(async () => delay(100));
	queue.add(async () => delay(100));
	queue.add(async () => delay(100));
	t.is(queue.size, 1);
	t.is(queue.pending, 2);
	await queue.onIdle();
	t.is(queue.size, 0);
	t.is(queue.pending, 0);

	queue.add(async () => delay(100));
	queue.add(async () => delay(100));
	queue.add(async () => delay(100));
	t.is(queue.size, 1);
	t.is(queue.pending, 2);
	await queue.onIdle();
	t.is(queue.size, 0);
	t.is(queue.pending, 0);
});

test('.onIdle() - no pending', async t => {
	const queue = new PQueue();

	t.is(queue.size, 0);
	t.is(queue.pending, 0);

	const p = await queue.onIdle();

	t.is(p, undefined);
});

test('.clear()', t => {
	const queue = new PQueue({concurrency: 2});
	queue.add(() => delay(20000));
	queue.add(() => delay(20000));
	queue.add(() => delay(20000));
	queue.add(() => delay(20000));
	queue.add(() => delay(20000));
	queue.add(() => delay(20000));
	t.is(queue.size, 4);
	t.is(queue.pending, 2);
	queue.clear();
	t.is(queue.size, 0);
});

test('.addAll()', async t => {
	const queue = new PQueue();
	const fn = async () => fixture;
	const fns = [fn, fn];
	const p = queue.addAll(fns);
	t.is(queue.size, 0);
	t.is(queue.pending, 2);
	t.deepEqual(await p, [fixture, fixture]);
});

test('enforce number in options.concurrency', t => {
	/* eslint-disable no-new */
	t.throws(() => {
		new PQueue({concurrency: 0});
	}, TypeError);
	t.throws(() => {
		new PQueue({concurrency: undefined});
	}, TypeError);
	t.notThrows(() => {
		new PQueue({concurrency: 1});
	});
	t.notThrows(() => {
		new PQueue({concurrency: 10});
	});
	t.notThrows(() => {
		new PQueue({concurrency: Infinity});
	});
	/* eslint-enable no-new */
});

test('enforce number in options.intervalCap', t => {
	/* eslint-disable no-new */
	t.throws(() => {
		new PQueue({intervalCap: 0});
	}, TypeError);
	t.throws(() => {
		new PQueue({intervalCap: undefined});
	}, TypeError);
	t.notThrows(() => {
		new PQueue({intervalCap: 1});
	});
	t.notThrows(() => {
		new PQueue({intervalCap: 10});
	});
	t.notThrows(() => {
		new PQueue({intervalCap: Infinity});
	});
	/* eslint-enable no-new */
});

test('enforce finite in options.interval', t => {
	/* eslint-disable no-new */
	t.throws(() => {
		new PQueue({interval: -1});
	}, TypeError);
	t.throws(() => {
		new PQueue({interval: undefined});
	}, TypeError);
	t.throws(() => {
		new PQueue({interval: Infinity});
	});
	t.notThrows(() => {
		new PQueue({interval: 0});
	});
	t.notThrows(() => {
		new PQueue({interval: 10});
	});
	t.throws(() => {
		new PQueue({interval: Infinity});
	});
	/* eslint-enable no-new */
});

test('autoStart: false', t => {
	const queue = new PQueue({concurrency: 2, autoStart: false});

	queue.add(() => delay(20000));
	queue.add(() => delay(20000));
	queue.add(() => delay(20000));
	queue.add(() => delay(20000));
	t.is(queue.size, 4);
	t.is(queue.pending, 0);
	t.is(queue.isPaused, true);

	queue.start();
	t.is(queue.size, 2);
	t.is(queue.pending, 2);
	t.is(queue.isPaused, false);

	queue.clear();
	t.is(queue.size, 0);
});

test('.start() - not paused', t => {
	const queue = new PQueue();

	t.falsy(queue.isPaused);

	queue.start();

	t.falsy(queue.isPaused);
});

test('.pause()', t => {
	const queue = new PQueue({concurrency: 2});

	queue.pause();
	queue.add(() => delay(20000));
	queue.add(() => delay(20000));
	queue.add(() => delay(20000));
	queue.add(() => delay(20000));
	queue.add(() => delay(20000));
	t.is(queue.size, 5);
	t.is(queue.pending, 0);
	t.is(queue.isPaused, true);

	queue.start();
	t.is(queue.size, 3);
	t.is(queue.pending, 2);
	t.is(queue.isPaused, false);

	queue.add(() => delay(20000));
	queue.pause();
	t.is(queue.size, 4);
	t.is(queue.pending, 2);
	t.is(queue.isPaused, true);

	queue.start();
	t.is(queue.size, 4);
	t.is(queue.pending, 2);
	t.is(queue.isPaused, false);

	queue.clear();
	t.is(queue.size, 0);
});

test('.add() sync/async mixed tasks', async t => {
	const queue = new PQueue({concurrency: 1});
	queue.add(() => 'sync 1');
	queue.add(() => delay(1000));
	queue.add(() => 'sync 2');
	queue.add(() => fixture);
	t.is(queue.size, 3);
	t.is(queue.pending, 1);
	await queue.onIdle();
	t.is(queue.size, 0);
	t.is(queue.pending, 0);
});

test('.add() - handle task throwing error', async t => {
	const queue = new PQueue({concurrency: 1});

	queue.add(() => 'sync 1');
	t.throws(queue.add(() => {
		throw new Error('broken');
	}), 'broken');
	queue.add(() => 'sync 2');

	t.is(queue.size, 2);

	await queue.onIdle();
});

test('.add() - handle task promise failure', async t => {
	const queue = new PQueue({concurrency: 1});

	queue.add(async () => {
		throw new Error('broken');
	}).catch(err => {
		t.is(err.message, 'broken');
	});
	queue.add(() => 'task #1');

	t.is(queue.pending, 1);

	await queue.onIdle();

	t.is(queue.pending, 0);
});

test('.addAll() sync/async mixed tasks', async t => {
	const queue = new PQueue();
	const fns = [
		() => 'sync 1',
		() => delay(2000),
		() => 'sync 2',
		async () => fixture
	];
	const p = queue.addAll(fns);
	t.is(queue.size, 0);
	t.is(queue.pending, 4);
	t.deepEqual(await p, ['sync 1', undefined, 'sync 2', fixture]);
});

test('should resolve empty when size is zero', async t => {
	const queue = new PQueue({concurrency: 1, autoStart: false});

	// It should take 1 seconds to resolve all tasks
	for (let index = 0; index < 100; index++) {
		queue.add(() => delay(10));
	}

	queue.onEmpty().then(() => {
		t.is(queue.size, 0);
	});

	queue.start();

	// Pause at 0.5 second
	setTimeout(async () => {
		queue.pause();
		await delay(10);
		queue.start();
	}, 500);

	await queue.onIdle();
});

test('.add() - throttled', async t => {
	const result = [];
	const queue = new PQueue({
		intervalCap: 1,
		interval: 500,
		autoStart: false
	});
	queue.add(() => result.push(1));
	queue.start();
	await delay(250);
	queue.add(() => result.push(2));
	t.deepEqual(result, [1]);
	await delay(300);
	t.deepEqual(result, [1, 2]);
});

test('.add() - throttled, carryoverConcurrencyCount false', async t => {
	const result = [];
	const queue = new PQueue({
		intervalCap: 1,
		carryoverConcurrencyCount: false,
		interval: 500,
		autoStart: false
	});
	const values = [0, 1];
	values.forEach(value => queue.add(() => delay(600).then(() => result.push(value))));
	queue.start();
	delay(550).then(() => {
		t.is(queue.pending, 2);
		t.deepEqual(result, []);
	});
	delay(650).then(() => {
		t.is(queue.pending, 1);
		t.deepEqual(result, [0]);
	});
	await delay(1250);
	t.deepEqual(result, values);
});

test('.add() - throttled, carryoverConcurrencyCount true', async t => {
	const result = [];
	const queue = new PQueue({
		carryoverConcurrencyCount: true,
		intervalCap: 1,
		interval: 500,
		autoStart: false
	});
	const values = [0, 1];
	values.forEach(value => queue.add(() => delay(600).then(() => result.push(value))));
	queue.start();
	delay(100).then(() => {
		t.deepEqual(result, []);
		t.is(queue.pending, 1);
	});
	delay(550).then(() => {
		t.deepEqual(result, []);
		t.is(queue.pending, 1);
	});
	delay(650).then(() => {
		t.deepEqual(result, [0]);
		t.is(queue.pending, 0);
	});
	delay(1550).then(() => {
		t.deepEqual(result, [0]);
	});
	await delay(1650);
	t.deepEqual(result, [0, 1]);
});

test('.add() - throttled 10, concurrency 5', async t => {
	const result = [];
	const queue = new PQueue({
		concurrency: 5,
		intervalCap: 10,
		interval: 1000,
		autoStart: false
	});
	const firstV = [...new Array(5).keys()];
	const secondV = [...new Array(10).keys()];
	const thirdV = [...new Array(13).keys()];
	thirdV.forEach(value => queue.add(() => delay(300).then(() => result.push(value))));
	queue.start();
	t.deepEqual(result, []);
	delay(400).then(() => {
		t.deepEqual(result, firstV);
		t.is(queue.pending, 5);
	});
	delay(700).then(() => {
		t.deepEqual(result, secondV);
	});
	delay(1200).then(() => {
		t.is(queue.pending, 3);
		t.deepEqual(result, secondV);
	});
	await delay(1400);
	t.deepEqual(result, thirdV);
});

test('.add() - throttled finish and resume', async t => {
	const result = [];
	const queue = new PQueue({
		concurrency: 1,
		intervalCap: 2,
		interval: 2000,
		autoStart: false
	});

	const values = [0, 1];
	const firstV = [0, 1];
	const secondV = [0, 1, 2];
	values.forEach(value => queue.add(() => delay(100).then(() => result.push(value))));
	queue.start();
	delay(1000).then(() => {
		t.deepEqual(result, firstV);
		queue.add(() => delay(100).then(() => result.push(2)));
	});
	delay(1500).then(() => t.deepEqual(result, firstV));
	await delay(2200);
	t.deepEqual(result, secondV);
});

test('pause should work when throttled', async t => {
	const result = [];
	const queue = new PQueue({
		concurrency: 2,
		intervalCap: 2,
		interval: 1000,
		autoStart: false
	});
	const values = 	[0, 1, 2, 3];
	const firstV = 	[0, 1];
	const secondV = [0, 1, 2, 3];
	values.forEach(value => queue.add(() => delay(100).then(() => result.push(value))));
	queue.start();
	delay(300).then(() => t.deepEqual(result, firstV));
	delay(600).then(() => queue.pause());
	delay(1400).then(() => t.deepEqual(result, firstV));
	delay(1500).then(() => queue.start());
	delay(2200).then(() => t.deepEqual(result, secondV));
	await delay(2500);
});

<<<<<<< HEAD
test('clear interval on pause', async t => {
	const queue = new PQueue({
		interval: 100,
		intervalCap: 1
	});

	queue.add(() => {
		queue.pause();
	});
	queue.add(() => 'task #1');

	await delay(300);

	t.is(queue.size, 1);
=======
test('should be an event emitter', t => {
	const queue = new PQueue();
	t.true(queue instanceof EventEmitter);
});

test('should emit active event per item', async t => {
	const items = [0, 1, 2, 3, 4];
	const queue = new PQueue();

	let eventCount = 0;
	queue.on('active', () => {
		eventCount++;
	});

	for (const item of items) {
		queue.add(() => item);
	}

	await queue.onIdle();

	t.is(eventCount, items.length);
>>>>>>> 781731b4
});<|MERGE_RESOLUTION|>--- conflicted
+++ resolved
@@ -501,7 +501,6 @@
 	await delay(2500);
 });
 
-<<<<<<< HEAD
 test('clear interval on pause', async t => {
 	const queue = new PQueue({
 		interval: 100,
@@ -516,7 +515,8 @@
 	await delay(300);
 
 	t.is(queue.size, 1);
-=======
+});
+
 test('should be an event emitter', t => {
 	const queue = new PQueue();
 	t.true(queue instanceof EventEmitter);
@@ -538,5 +538,4 @@
 	await queue.onIdle();
 
 	t.is(eventCount, items.length);
->>>>>>> 781731b4
 });